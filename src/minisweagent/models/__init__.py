--- conflicted
+++ resolved
@@ -52,13 +52,15 @@
     config = copy.deepcopy(config)
     config["model_name"] = resolved_model_name
 
-    model_class = get_model_class(resolved_model_name, config.pop("model_class", ""))
+    model_class = get_model_class(
+        resolved_model_name, config.pop("model_class", ""))
 
     if (from_env := os.getenv("MSWEA_MODEL_API_KEY")) and not str(type(model_class)).endswith("DeterministicModel"):
         config.setdefault("model_kwargs", {})["api_key"] = from_env
 
     if (
-        any(s in resolved_model_name.lower() for s in ["anthropic", "sonnet", "opus", "claude"])
+        any(s in resolved_model_name.lower()
+            for s in ["anthropic", "sonnet", "opus", "claude"])
         and "set_cache_control" not in config
     ):
         # Select cache control for Anthropic models by default
@@ -75,14 +77,10 @@
         return input_model_name
     if from_config := config.get("model_name"):
         return from_config
-<<<<<<< HEAD
+    if from_env := os.getenv("MSWEA_MODEL_NAME"):
+        return from_env
     raise ValueError(
         "No default model set. Please run `mini-extra config setup` to set one.")
-=======
-    if from_env := os.getenv("MSWEA_MODEL_NAME"):
-        return from_env
-    raise ValueError("No default model set. Please run `mini-extra config setup` to set one.")
->>>>>>> 091e8f9d
 
 
 _MODEL_CLASS_MAPPING = {
@@ -109,7 +107,8 @@
             module = importlib.import_module(module_name)
             return getattr(module, class_name)
         except (ValueError, ImportError, AttributeError):
-            msg = f"Unknown model class: {model_class} (resolved to {full_path}, available: {_MODEL_CLASS_MAPPING})"
+            msg = f"Unknown model class: {model_class} (resolved to {full_path}, available: {
+                _MODEL_CLASS_MAPPING})"
             raise ValueError(msg)
 
     # Default to LitellmModel
