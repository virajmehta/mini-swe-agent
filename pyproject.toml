--- conflicted
+++ resolved
@@ -47,14 +47,10 @@
 ]
 
 [project.optional-dependencies]
-<<<<<<< HEAD
-full = ["mini-swe-agent[dev]", "swe-rex"]
-=======
 full = [
     "mini-swe-agent[dev]",
     "swe-rex>=1.4.0",
 ]
->>>>>>> 091e8f9d
 
 dev = [
     "datasets",
